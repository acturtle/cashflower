--- conflicted
+++ resolved
@@ -593,11 +593,7 @@
         else:
             components = sorted(self.components)
 
-<<<<<<< HEAD
-        # Set a queue
-=======
         # Create a queue based on number of grandchildren
->>>>>>> ce383e20
         while components:
             component = components[0]
 
@@ -638,7 +634,6 @@
 
         # Calculate values
         for c in self.queue:
-<<<<<<< HEAD
             if type(c) is not list:
                 start = time.time()
                 try:
@@ -665,13 +660,6 @@
                 # Constants are added only to individual output
                 if isinstance(c, Constant) and not aggregate:
                     model_point_output[c.model_point_set.name][c.name] = np.repeat(c.result, t_output_max + 1)
-=======
-            start = time.time()
-            try:
-                c.calculate()
-            except:
-                raise CashflowModelError(f"Unable to evaluate '{c.name}'.")
->>>>>>> ce383e20
 
             if c.name in col_components:
                 if isinstance(c, ModelVariable):
