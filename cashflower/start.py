import importlib
import inspect


from . import CashflowModelError, Runplan, ModelVariable, ModelPoint, Model


def load_settings(settings=None):
    """Load model settings.

    The function firstly reads the default settings and then overwrites these that have been defined by the user.
    The function helps with backward compatibility.
    If there is a new setting in the package, the user doesn't have to have it in the settings script.

    Parameters
    ----------
    settings : dict
        Model settings defined by the user.

    Returns
    -------
    dict
        Full set of settings.
    """
    if settings is None:
        settings = dict()

    initial_settings = {
        "AGGREGATE": True,
        "OUTPUT_COLUMNS": [],
        "POLICY_ID_COLUMN": "POLICY_ID",
        "SAVE_RUNTIME": False,
        "T_CALCULATION_MAX": 1440,
        "T_OUTPUT_MAX": 1440,
    }

    for key, value in settings.items():
        initial_settings[key] = value

    return initial_settings


def get_model_input(input_module, model_module, settings):
    """Prepare input for model.

    Gathers all model points and model variable instances.
    Assigns names to model variables and, if not assigned by user, also model points.
    (User doesn't have to assign a model point to a model variable if there is only one model point.)

    Performs checks:
    - modelpoints have column for policy id (policy_id_column in settings)
    - model has a modelpoint named 'policy'
    - policy has unique values in policy id column

    Parameters
    ----------
    input_module : module
        Module where user defines model points.
    model_module : module
        Module where user defines model variables.
    settings : dict
        Dictionary with user settings.

    Returns
    -------
    tuple
        Contains two lists - model variables and model points.
    """
    policy_id_column = settings["POLICY_ID_COLUMN"]

    input_members = inspect.getmembers(input_module)

    # Gather runplan
    runplan = None
    for name, item in input_members:
        if isinstance(item, Runplan):
            runplan = item
            break

    # Gather model points
    modelpoint_members = [m for m in input_members if isinstance(m[1], ModelPoint)]

    policy = None
    modelpoints = []
    for name, modelpoint in modelpoint_members:
        modelpoint.name = name
        modelpoint.settings = settings
        modelpoints.append(modelpoint)
<<<<<<< HEAD
        if name == "policy":
            policy = modelpoint
        if policy_id_column not in modelpoint.data.columns:
            raise CashflowModelError(f"\nThere is no column '{policy_id_column}' in modelpoint '{name}'.")
=======

        if policy_id_column not in modelpoint.data.columns:
            raise CashflowModelError(f"\nThere is no column '{policy_id_column}' in modelpoint '{name}'.")

        if name == "policy":
            policy = modelpoint
            if not policy.data[policy_id_column].is_unique:
                raise CashflowModelError(
                    f"\nThe 'policy' modelpoint must have unique values in '{policy_id_column}' column.")

        # String ensures compatiblity of values
>>>>>>> 7cc8d55a
        modelpoint.data[policy_id_column] = modelpoint.data[policy_id_column].astype(str)

        # User might want to use policy id in calculation
        modelpoint.data[policy_id_column + "_duplicate"] = modelpoint.data[policy_id_column]
        modelpoint.data = modelpoint.data.set_index(policy_id_column)
        modelpoint.data[policy_id_column] = modelpoint.data[policy_id_column + "_duplicate"]
        modelpoint.data = modelpoint.data.drop(columns=[policy_id_column + "_duplicate"])

    if policy is None:
        raise CashflowModelError("\nA model must have a modelpoint named 'policy'.")

    # Gather model variables
    model_members = inspect.getmembers(model_module)
    model_members = [m for m in model_members if isinstance(m[1], ModelVariable)]

    variables = []
    for name, variable in model_members:
        if variable.assigned_formula is None:
            raise CashflowModelError(f"\nThe '{name}' variable has no formula. Please check the 'model.py' script.")

        if variable.modelpoint is None:
            variable.modelpoint = policy

        variable.name = name
        variable.settings = settings
        variable.formula = variable.assigned_formula
        variables.append(variable)

    # Ensure that model variables are not overwritten by formulas with the same name
    overwritten = list(set(ModelVariable.instances) - set(variables))
    if len(overwritten) > 0:
        for item in overwritten:
            if item.assigned_formula is None:
                raise CashflowModelError("\nThere are two variables with the same name. "
                                         "Please check the 'model.py' script.")

        names = [item.assigned_formula.__name__ for item in overwritten]
        names_str = ", ".join(names)
        msg = f"\nThe variables with the following formulas are not correctly handled in the model: \n{names_str}"
        raise CashflowModelError(msg)

    return runplan, modelpoints, variables


def start(model_name, settings, argv):
    settings = load_settings(settings)
    input_module = importlib.import_module(model_name + ".input")
    model_module = importlib.import_module(model_name + ".model")
    runplan, modelpoints, variables = get_model_input(input_module, model_module, settings)
    if runplan is not None and len(argv) > 1:
        runplan.version = argv[1]
    model = Model(model_name, variables, modelpoints, settings)
    model.run()<|MERGE_RESOLUTION|>--- conflicted
+++ resolved
@@ -86,12 +86,6 @@
         modelpoint.name = name
         modelpoint.settings = settings
         modelpoints.append(modelpoint)
-<<<<<<< HEAD
-        if name == "policy":
-            policy = modelpoint
-        if policy_id_column not in modelpoint.data.columns:
-            raise CashflowModelError(f"\nThere is no column '{policy_id_column}' in modelpoint '{name}'.")
-=======
 
         if policy_id_column not in modelpoint.data.columns:
             raise CashflowModelError(f"\nThere is no column '{policy_id_column}' in modelpoint '{name}'.")
@@ -103,7 +97,6 @@
                     f"\nThe 'policy' modelpoint must have unique values in '{policy_id_column}' column.")
 
         # String ensures compatiblity of values
->>>>>>> 7cc8d55a
         modelpoint.data[policy_id_column] = modelpoint.data[policy_id_column].astype(str)
 
         # User might want to use policy id in calculation
